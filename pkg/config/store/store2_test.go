// Copyright 2017 Istio Authors
//
// Licensed under the Apache License, Version 2.0 (the "License");
// you may not use this file except in compliance with the License.
// You may obtain a copy of the License at
//
//     http://www.apache.org/licenses/LICENSE-2.0
//
// Unless required by applicable law or agreed to in writing, software
// distributed under the License is distributed on an "AS IS" BASIS,
// WITHOUT WARRANTIES OR CONDITIONS OF ANY KIND, either express or implied.
// See the License for the specific language governing permissions and
// limitations under the License.

package store

import (
	"context"
	"errors"
	"net/url"
	"reflect"
	"testing"
	"time"

	"github.com/gogo/protobuf/proto"

	cfg "istio.io/mixer/pkg/config/proto"
)

<<<<<<< HEAD
type testStore struct {
	memstore
=======
type memstore struct {
	data     map[Key]*BackEndResource
	ch       chan BackendEvent
>>>>>>> 4235a86c
	initErr  error
	watchErr error
}

func (t *testStore) Init(ctx context.Context, kinds []string) error {
	if t.initErr != nil {
		return t.initErr
	}
	return t.memstore.Init(ctx, kinds)
}

<<<<<<< HEAD
func (t *testStore) Watch(ctx context.Context) (<-chan BackendEvent, error) {
	if t.watchErr != nil {
		return nil, t.watchErr
	}
	return t.memstore.Watch(ctx)
}

func registerTestStore(builders map[string]Store2Builder) {
	builders["test"] = func(u *url.URL) (Store2Backend, error) {
		return &testStore{memstore: *createMemstore(u)}, nil
=======
func (m *memstore) Get(key Key) (*BackEndResource, error) {
	v, ok := m.data[key]
	if !ok {
		return nil, ErrNotFound
	}
	return v, nil
}

func (m *memstore) List() map[Key]*BackEndResource {
	return m.data
}

func registerMemstore(builders map[string]Store2Builder) {
	builders["memstore"] = func(*url.URL) (Store2Backend, error) {
		return &memstore{data: map[Key]*BackEndResource{}}, nil
>>>>>>> 4235a86c
	}
}

func TestStore2(t *testing.T) {
	r := NewRegistry2(registerTestStore)
	u := "memstore://" + t.Name()
	s, err := r.NewStore2(u)
	if err != nil {
		t.Fatal(err)
	}
	m := GetMemstoreWriter(u)
	kinds := map[string]proto.Message{"Handler": &cfg.Handler{}}
	if err = s.Init(context.Background(), kinds); err != nil {
		t.Fatal(err)
	}
	k := Key{Kind: "Handler", Name: "name", Namespace: "ns"}
	h1 := &cfg.Handler{}
	if err = s.Get(k, h1); err != ErrNotFound {
		t.Errorf("Got %v, Want ErrNotFound", err)
	}
<<<<<<< HEAD
	m.Put(k, map[string]interface{}{"name": "default", "adapter": "noop"})
=======
	m.data[k] = &BackEndResource{
		Spec: map[string]interface{}{"name": "default", "adapter": "noop"},
	}
>>>>>>> 4235a86c
	if err = s.Get(k, h1); err != nil {
		t.Errorf("Got %v, Want nil", err)
	}
	want := &cfg.Handler{Name: "default", Adapter: "noop"}
	if !reflect.DeepEqual(h1, want) {
		t.Errorf("Got %v, Want %v", h1, want)
	}
	wantList := map[Key]proto.Message{k: want}

	for k, v := range s.List() {
		vwant := wantList[k]
		if vwant == nil {
			t.Fatalf("Did not get key for %s", k)
		}
		if !reflect.DeepEqual(v.Spec, vwant) {
			t.Errorf("Got %+v, Want %+v", v, vwant)
		}
	}

	ctx, cancel := context.WithCancel(context.Background())
	defer cancel()
	ch, err := s.Watch(ctx)
	if err != nil {
		t.Error(err)
	}
<<<<<<< HEAD
	m.Put(k, map[string]interface{}{"name": "default", "adapter": "noop"})
	wantEv := Event{Key: k, Type: Update, Value: want}
=======
	m.ch <- BackendEvent{
		Key:  k,
		Type: Update,
		Value: &BackEndResource{
			Spec: map[string]interface{}{"name": "default", "adapter": "noop"},
		},
	}
	wantEv := Event{Key: k, Type: Update,
		Value: &Resource{
			Spec: want,
		},
	}

>>>>>>> 4235a86c
	if ev := <-ch; !reflect.DeepEqual(ev, wantEv) {
		t.Errorf("Got %+v, Want %+v", ev, wantEv)
	}
}

func TestStore2WatchMultiple(t *testing.T) {
	r := NewRegistry2(registerTestStore)
	s, err := r.NewStore2("memstore://" + t.Name())
	if err != nil {
		t.Fatal(err)
	}

	if err := s.Init(context.Background(), map[string]proto.Message{"Handler": &cfg.Handler{}}); err != nil {
		t.Fatal(err)
	}
	ctx, cancel := context.WithCancel(context.Background())
	if _, err := s.Watch(ctx); err != nil {
		t.Errorf("Got %v, Want nil", err)
	}
	if _, err := s.Watch(context.Background()); err != ErrWatchAlreadyExists {
		t.Errorf("Got %v, Want %v", err, ErrWatchAlreadyExists)
	}
	cancel()
	// short sleep to make sure the goroutine for canceling watch status in store.
	time.Sleep(time.Millisecond * 5)
	if _, err := s.Watch(context.Background()); err != nil {
		t.Errorf("Got %v, Want nil", err)
	}
}

func TestStore2Fail(t *testing.T) {
	r := NewRegistry2(registerTestStore)
	s, err := r.NewStore2("test://" + t.Name())
	if err != nil {
		t.Fatal(err)
	}
	ts := s.(*store2).backend.(*testStore)
	kinds := map[string]proto.Message{"Handler": &cfg.Handler{}}
	ts.initErr = errors.New("dummy")
	if err = s.Init(context.Background(), kinds); err.Error() != "dummy" {
		t.Errorf("Got %v, Want dummy error", err)
	}
	ts.initErr = nil
	if err = s.Init(context.Background(), kinds); err != nil {
		t.Errorf("Got %v, Want nil", err)
	}

	ts.watchErr = errors.New("watch error")
	if _, err := s.Watch(context.Background()); err.Error() != "watch error" {
		t.Errorf("Got %v, Want watch error", err)
	}

<<<<<<< HEAD
	ts.Put(Key{Kind: "Handler", Name: "name", Namespace: "ns"}, map[string]interface{}{
		"foo": 1,
	})
	ts.Put(Key{Kind: "Unknown", Name: "unknown", Namespace: "ns"}, map[string]interface{}{
		"unknown": "unknown",
	})
=======
	m.data[Key{Kind: "Handler", Name: "name", Namespace: "ns"}] = &BackEndResource{
		Spec: map[string]interface{}{
			"foo": 1,
		}}
	m.data[Key{Kind: "Unknown", Name: "unknown", Namespace: "ns"}] = &BackEndResource{
		Spec: map[string]interface{}{
			"unknown": "unknown",
		}}
>>>>>>> 4235a86c
	if lst := s.List(); len(lst) != 0 {
		t.Errorf("Got %v, Want empty", lst)
	}
}

func TestRegistry2(t *testing.T) {
	r := NewRegistry2(registerTestStore)
	for _, c := range []struct {
		u  string
		ok bool
	}{
		{"memstore://", true},
		{"mem://", false},
		{"fs:///", true},
		{"://", false},
		{"test://", true},
	} {
		_, err := r.NewStore2(c.u)
		ok := err == nil
		if ok != c.ok {
			t.Errorf("Want %v, Got %v, Err %v", c.ok, ok, err)
		}
	}
}<|MERGE_RESOLUTION|>--- conflicted
+++ resolved
@@ -27,14 +27,8 @@
 	cfg "istio.io/mixer/pkg/config/proto"
 )
 
-<<<<<<< HEAD
 type testStore struct {
 	memstore
-=======
-type memstore struct {
-	data     map[Key]*BackEndResource
-	ch       chan BackendEvent
->>>>>>> 4235a86c
 	initErr  error
 	watchErr error
 }
@@ -46,7 +40,6 @@
 	return t.memstore.Init(ctx, kinds)
 }
 
-<<<<<<< HEAD
 func (t *testStore) Watch(ctx context.Context) (<-chan BackendEvent, error) {
 	if t.watchErr != nil {
 		return nil, t.watchErr
@@ -57,23 +50,6 @@
 func registerTestStore(builders map[string]Store2Builder) {
 	builders["test"] = func(u *url.URL) (Store2Backend, error) {
 		return &testStore{memstore: *createMemstore(u)}, nil
-=======
-func (m *memstore) Get(key Key) (*BackEndResource, error) {
-	v, ok := m.data[key]
-	if !ok {
-		return nil, ErrNotFound
-	}
-	return v, nil
-}
-
-func (m *memstore) List() map[Key]*BackEndResource {
-	return m.data
-}
-
-func registerMemstore(builders map[string]Store2Builder) {
-	builders["memstore"] = func(*url.URL) (Store2Backend, error) {
-		return &memstore{data: map[Key]*BackEndResource{}}, nil
->>>>>>> 4235a86c
 	}
 }
 
@@ -94,13 +70,7 @@
 	if err = s.Get(k, h1); err != ErrNotFound {
 		t.Errorf("Got %v, Want ErrNotFound", err)
 	}
-<<<<<<< HEAD
-	m.Put(k, map[string]interface{}{"name": "default", "adapter": "noop"})
-=======
-	m.data[k] = &BackEndResource{
-		Spec: map[string]interface{}{"name": "default", "adapter": "noop"},
-	}
->>>>>>> 4235a86c
+	m.Put(k, &BackEndResource{Spec: map[string]interface{}{"name": "default", "adapter": "noop"}})
 	if err = s.Get(k, h1); err != nil {
 		t.Errorf("Got %v, Want nil", err)
 	}
@@ -126,26 +96,19 @@
 	if err != nil {
 		t.Error(err)
 	}
-<<<<<<< HEAD
-	m.Put(k, map[string]interface{}{"name": "default", "adapter": "noop"})
-	wantEv := Event{Key: k, Type: Update, Value: want}
-=======
-	m.ch <- BackendEvent{
-		Key:  k,
-		Type: Update,
-		Value: &BackEndResource{
-			Spec: map[string]interface{}{"name": "default", "adapter": "noop"},
-		},
-	}
+	m.Put(k, &BackEndResource{Spec: map[string]interface{}{"name": "default", "adapter": "noop"}})
 	wantEv := Event{Key: k, Type: Update,
 		Value: &Resource{
+			Metadata: ResourceMeta{
+				Name:      k.Name,
+				Namespace: k.Namespace,
+			},
 			Spec: want,
 		},
 	}
 
->>>>>>> 4235a86c
 	if ev := <-ch; !reflect.DeepEqual(ev, wantEv) {
-		t.Errorf("Got %+v, Want %+v", ev, wantEv)
+		t.Errorf("Got %+v, Want %+v", ev.Value, wantEv.Value)
 	}
 }
 
@@ -196,23 +159,12 @@
 		t.Errorf("Got %v, Want watch error", err)
 	}
 
-<<<<<<< HEAD
-	ts.Put(Key{Kind: "Handler", Name: "name", Namespace: "ns"}, map[string]interface{}{
+	ts.Put(Key{Kind: "Handler", Name: "name", Namespace: "ns"}, &BackEndResource{Spec: map[string]interface{}{
 		"foo": 1,
-	})
-	ts.Put(Key{Kind: "Unknown", Name: "unknown", Namespace: "ns"}, map[string]interface{}{
+	}})
+	ts.Put(Key{Kind: "Unknown", Name: "unknown", Namespace: "ns"}, &BackEndResource{Spec: map[string]interface{}{
 		"unknown": "unknown",
-	})
-=======
-	m.data[Key{Kind: "Handler", Name: "name", Namespace: "ns"}] = &BackEndResource{
-		Spec: map[string]interface{}{
-			"foo": 1,
-		}}
-	m.data[Key{Kind: "Unknown", Name: "unknown", Namespace: "ns"}] = &BackEndResource{
-		Spec: map[string]interface{}{
-			"unknown": "unknown",
-		}}
->>>>>>> 4235a86c
+	}})
 	if lst := s.List(); len(lst) != 0 {
 		t.Errorf("Got %v, Want empty", lst)
 	}
