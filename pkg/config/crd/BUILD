--- conflicted
+++ resolved
@@ -26,14 +26,10 @@
 go_test(
     name = "go_default_test",
     size = "small",
-<<<<<<< HEAD
     srcs = [
         "benchmark_test.go",
         "store_test.go",
     ],
-=======
-    srcs = ["store_test.go"],
->>>>>>> 35cbd5d5
     library = ":go_default_library",
     deps = [
         "//pkg/config/store:go_default_library",
@@ -41,11 +37,8 @@
         "@io_k8s_apimachinery//pkg/apis/meta/v1:go_default_library",
         "@io_k8s_apimachinery//pkg/apis/meta/v1/unstructured:go_default_library",
         "@io_k8s_apimachinery//pkg/runtime:go_default_library",
-<<<<<<< HEAD
         "@io_k8s_apimachinery//pkg/runtime/schema:go_default_library",
         "@io_k8s_apimachinery//pkg/types:go_default_library",
-=======
->>>>>>> 35cbd5d5
         "@io_k8s_apimachinery//pkg/watch:go_default_library",
         "@io_k8s_client_go//discovery:go_default_library",
         "@io_k8s_client_go//discovery/fake:go_default_library",
